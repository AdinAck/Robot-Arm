from threading import Thread

from lib.system import System
from lib.gcode import readGcodeLine
import tkinter as tk
from tkinter import filedialog as fd
import tkinter.ttk as ttk

from typing import Optional


class Application(ttk.Frame):
    system: System

    def __init__(self, master):
        ttk.Frame.__init__(self, master)
        self.root = master
        self.pack(fill='both', expand=True)

        self.moveDurationVar = tk.DoubleVar()
        self.moveDurationVar.set(2)
        self.motorsEnabledVar = tk.BooleanVar()
        self.motorsEnabledVar.set(True)

        self.initPopup = tk.Toplevel(self)
        self.initPopup.geometry("500x100")
        self.initPopup.protocol("WM_DELETE_WINDOW", lambda: None)
        ttk.Label(self.initPopup, text="Initializing...").pack(side='top')

        progress_bar = ttk.Progressbar(
            self.initPopup, mode='indeterminate', value=1)
        progress_bar.pack(fill='x', expand=1, side='bottom', padx=10, pady=10)

        # Initialize Up Robot Arm
        self.system = System()
        
        # Initialize first-party widgets
        from widgets.builtin.calibrationWizard import CalibrationWizard
        from widgets.builtin.configureMotors import ConfigureMotors

        self.calibrationWizard = CalibrationWizard(self)
        self.configureationPanel = ConfigureMotors(self)
<<<<<<< HEAD
=======
        self._data_collection = Trainer(self)
        
        Thread(target=self.initSystem, daemon=True).start()

>>>>>>> 6d4db115

    def initSystem(self):
        self.system.loadMotors(self.calibrationWizard.show)
        self.initPopup.destroy()
        self.createWidgets()

    def createWidgets(self):
        # Menubar
        self.menubar = tk.Menu(self)
        self.fileMenu = tk.Menu(self.menubar, tearoff=0)
        self.toolsMenu = tk.Menu(self.menubar, tearoff=0)
        self.motorMenu = tk.Menu(self.menubar, tearoff=0)
        self.menubar.add_cascade(label='File', menu=self.fileMenu)
        self.menubar.add_cascade(label='Tools', menu=self.toolsMenu)
        self.fileMenu.add_command(label='Load Job', command=lambda: Thread(
            target=self.loadJob).start())
        self.fileMenu.add_command(label='Save Job')
        self.toolsMenu.add_command(label='Record Job')
        self.toolsMenu.add_cascade(
            label='Motors', menu=self.motorMenu)
        self.toolsMenu.add_command(
            label='Calibration Wizard', command=self.calibrationWizard.show)
        self.motorMenu.add_checkbutton(
            label='Enable', variable=self.motorsEnabledVar, command=lambda: self.motorsEnabled(self.motorsEnabledVar.get()))
        self.motorMenu.add_command(
            label='Configure...', command=self.configureationPanel.show)
        self.root.config(menu=self.menubar)

         # Inside of Self
        r = 0
        self.controlFrame = ttk.Frame(self)
        self.controlFrame.pack(side='left', fill='both', expand=True)

        # Inside of ControlFrame
        r, c = 0, 0

        sliderFrame = ttk.Frame(self.controlFrame)
        sliderFrame.grid(row=r, column=c, sticky='WE')

        r += 1

        tk.Button(self.controlFrame, text='Emergency Stop', fg='#F00000',
                  command=lambda: self.motorsEnabled(False)).grid(row=r, column=c, sticky='W', padx=5, pady=5)

        # Inside of SliderFrame
        r = 0

        ttk.Label(sliderFrame, text='Axis Motors', font='Helvetica 16 bold').grid(
            row=r, column=0, sticky='W', padx=5, pady=5)
        ttk.Separator(sliderFrame, orient='horizontal').grid(
            sticky='WE', columnspan=3, padx=5, pady=5)

        r += 2

        self.targetXVar = tk.DoubleVar()
        self.targetXVar.set(15)
        self.targetXLabel = ttk.Label(sliderFrame, text='Target X:')
        self.targetXLabel.grid(row=r, padx=5)

        self.targetXEntry = ttk.Entry(
            sliderFrame, textvariable=self.targetXVar, width=5)
        self.targetXEntry.grid(row=r, column=1, padx=5)
        self.targetXEntry.bind('<Return>', lambda _: Thread(
            target=self.jog, daemon=True).start())

        self.targetXSlider = ttk.Scale(sliderFrame, variable=self.targetXVar, command=lambda x: self.updateTargets(
            x=round(float(x), 2)), from_=0, to=30, orient='horizontal')
        self.targetXSlider.grid(row=r, column=2, padx=5)

        r += 1

        self.targetYVar = tk.DoubleVar()
        self.targetYLabel = ttk.Label(sliderFrame, text='Target Y:')
        self.targetYLabel.grid(row=r, padx=5)

        self.targetYEntry = ttk.Entry(
            sliderFrame, textvariable=self.targetYVar, width=5)
        self.targetYEntry.grid(row=r, column=1, padx=5)
        self.targetYEntry.bind('<Return>', lambda _: Thread(
            target=self.jog, daemon=True).start())

        self.targetYSlider = ttk.Scale(sliderFrame, variable=self.targetYVar, command=lambda y: self.updateTargets(
            y=round(float(y), 2)), from_=-30, to=30, orient='horizontal')
        self.targetYSlider.grid(row=r, column=2, padx=5)

        r += 1

        self.targetZVar = tk.DoubleVar()
        self.targetZVar.set(45)
        self.targetZLabel = ttk.Label(sliderFrame, text='Target Z:')
        self.targetZLabel.grid(row=r, padx=5)

        self.targetZEntry = ttk.Entry(
            sliderFrame, textvariable=self.targetZVar, width=5)
        self.targetZEntry.grid(row=r, column=1, padx=5)
        self.targetZEntry.bind('<Return>', lambda _: Thread(
            target=self.jog, daemon=True).start())

        self.targetZSlider = ttk.Scale(sliderFrame, variable=self.targetZVar, command=lambda z: self.updateTargets(
            z=round(float(z), 2)), from_=0, to=90, orient='horizontal')
        self.targetZSlider.grid(row=r, column=2, padx=5)

        r += 1

        self.targetRVar = tk.DoubleVar()
        self.targetRLabel = ttk.Label(sliderFrame, text='Target R:')
        self.targetRLabel.grid(row=r, padx=5)

        self.targetREntry = ttk.Entry(
            sliderFrame, textvariable=self.targetRVar, width=5)
        self.targetREntry.grid(row=r, column=1, padx=5)
        self.targetREntry.bind('<Return>', lambda _: Thread(
            target=self.jog, daemon=True).start())

        self.targetRSlider = ttk.Scale(sliderFrame, variable=self.targetRVar, command=lambda r: self.updateTargets(
            r=round(float(r), 2)), from_=-1.57, to=1.57, orient='horizontal')
        self.targetRSlider.grid(row=r, column=2, padx=5)

        r += 1

        ttk.Label(sliderFrame, text='End Effector', font='Helvetica 16 bold').grid(
            row=r, column=0, sticky='W', padx=5, pady=5)
        ttk.Separator(sliderFrame, orient='horizontal').grid(
            sticky='WE', columnspan=3, padx=5, pady=5)

        r += 2

        self.targetEVar = tk.IntVar()
        self.targetEVar.set(sum(self.system.endEffector.valueRange)//2)
        self.targetELabel = ttk.Label(sliderFrame, text='Target E:')
        self.targetELabel.grid(row=r, padx=5)

        self.targetEEntry = ttk.Entry(
            sliderFrame, textvariable=self.targetEVar, width=5)
        self.targetEEntry.grid(row=r, column=1, padx=5)
        self.targetEEntry.bind('<Return>', lambda _: Thread(
            target=self.jog, daemon=True).start())

        self.targetESlider = ttk.Scale(sliderFrame, variable=self.targetEVar, command=lambda e: self.updateTargets(
            e=round(float(e))), from_=self.system.endEffector.valueRange[0], to=self.system.endEffector.valueRange[1], orient='horizontal')
        self.targetESlider.grid(row=r, column=2, padx=5)

        r += 1

        self.handPosVar = tk.BooleanVar()
        self.handPosToggle = ttk.Checkbutton(
            sliderFrame, variable=self.handPosVar, text='Hand Position', command=lambda: Thread(target=self.handPositioning, daemon=True).start())
        self.handPosToggle.grid(row=r, column=0, sticky='W', padx=5, pady=5)

        self.realtimeVar = tk.BooleanVar()
        self.realtimeToggle = ttk.Checkbutton(
            sliderFrame, variable=self.realtimeVar, text='Realtime')
        self.realtimeToggle.grid(row=r, column=1, sticky='W', padx=5, pady=5)

        self.jogButton = ttk.Button(sliderFrame, text='Jog',
                                    command=self.jog)
        self.jogButton.grid(row=r, column=2, padx=5, pady=5)

        r += 1

    def handPositioning(self):
        """
        Release motors to allow for hand movement.
        Update motor positions until hand position mode is disabled.
        Re-enable motors.
        Jog.
        This function is intended to be launched in a thread.
        """
        self.system.m2.disable()
        self.system.m3.disable()
        self.system.m4.disable()

        self.realtimeVar.set(True)

        while self.handPosVar.get():
            t1, t2, _, r = self.system.getAllPos()
            x, y = self.system.polarToCartesian(t1, t2)
            self.targetXVar.set(round(x, 2))
            self.targetYVar.set(round(y, 2))
            self.targetRVar.set(round(r+t1, 2))

        self.jog()
        self.motorsEnabled(True)
        self.realtimeVar.set(False)

    def loadJob(self):
        fileName = fd.askopenfilename(
            title='Select Job File',
            filetypes=[('GCode', '*.gcode')],
        )

        self.jobPopup = tk.Toplevel(self)
        self.jobPopup.geometry("500x100")
        self.jobPopup.protocol("WM_DELETE_WINDOW", lambda: None)
        ttk.Label(self.jobPopup, text="Running Job").pack(side='top')
        progress = 0
        progressVar = tk.IntVar()

        self.realtimeVar.set(False)

        with open(fileName, 'r') as f:
            lines = f.readlines()
            progress_bar = ttk.Progressbar(
                self.jobPopup, variable=progressVar, length=500, maximum=len(lines))
            progress_bar.pack(fill='x', expand=1,
                              side='bottom', padx=10, pady=10)
            for line in lines:
                for argument, value in readGcodeLine(line):
                    if argument == 'X':
                        self.targetXVar.set(value)
                    elif argument == 'Y':
                        self.targetYVar.set(value)
                    elif argument == 'Z':
                        self.targetZVar.set(value)
                    elif argument == 'R':
                        self.targetRVar.set(value)
                    elif argument == 'E':
                        self.targetEVar.set(int(value))
                    elif argument == 'D':
                        self.moveDurationVar.set(value)
                self.jog()
                progress += 1
                progressVar.set(progress)

        self.jobPopup.destroy()

    def updateTargets(self, x: Optional[float] = None, y: Optional[float] = None, z: Optional[float] = None, r: Optional[float] = None, e: Optional[int] = None):
        digits = 3

        if x is not None:
            self.targetXVar.set(round(x, digits))
        if y is not None:
            self.targetYVar.set(round(y, digits))
        if z is not None:
            self.targetZVar.set(round(z, digits))
        if r is not None:
            self.targetRVar.set(round(r, digits))
        if e is not None:
            self.targetEVar.set(e)

        if self.realtimeVar.get():
            self.jog()

    def jog(self):
        timeout = 5
        epsilon = 0.1

        self.jogButton['state'] = 'disabled'

        t1, t2 = self.system.cartesianToDualPolar(
            self.targetXVar.get(), self.targetYVar.get())
        z = self.targetZVar.get()
        r = self.targetRVar.get()
        e = self.targetEVar.get()

        if self.realtimeVar.get():
            self.system.jog(t1=t1, t2=t2, z=z, r=r, e=e)
        else:
            self.system.smoothMove(
                self.moveDurationVar.get(), timeout=timeout, epsilon=epsilon, t1=t1, t2=t2, z=z, r=r, e=e)

        self.jogButton['state'] = 'normal'

    def motorsEnabled(self, value: bool):
        self.system.motorsEnabled(value)
        self.motorsEnabledVar.set(value)

    def on_close(self):
        self.motorsEnabled(False)
        self.system.endEffector.move(10)
        self.root.destroy()<|MERGE_RESOLUTION|>--- conflicted
+++ resolved
@@ -40,13 +40,9 @@
 
         self.calibrationWizard = CalibrationWizard(self)
         self.configureationPanel = ConfigureMotors(self)
-<<<<<<< HEAD
-=======
-        self._data_collection = Trainer(self)
         
         Thread(target=self.initSystem, daemon=True).start()
 
->>>>>>> 6d4db115
 
     def initSystem(self):
         self.system.loadMotors(self.calibrationWizard.show)
