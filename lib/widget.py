from threading import Thread
from abc import ABC, abstractmethod
import tkinter as tk

from lib.app import Application
from lib.system import System

from typing import Optional, Union, TypeVar

T = TypeVar('T', float, int)

def _clamp(value: Optional[T], m: Union[float, int], M: Union[float, int]) -> Optional[T]:
    if value is not None:
        return type(value)(min(max(value, m), M))

class Control:
    """
    An abstraction for easily controlling and monitoring the system.

    Attributes
    ----------
    x: float (get/set)
        The x-coordinate of the system.
    y: float (get/set)
        The y-coordinate of the system.
    z: float (get/set)
        The z-coordinate of the system.
    r: float (get/set)
        The r-coordinate of the system (angle of end effector).
    e: float (get/set)
        The variable unit position of the end effector.
    """

    def __init__(self, parent):
        self._parent: Application = parent
        self._system: System = parent.system

    @property
    def target_x(self):
        return self._parent.target_x_var.get()

    @property
    def target_y(self):
        return self._parent.target_y_var.get()

    @property
    def target_z(self):
        return self._parent.target_z_var.get()

    @property
    def target_r(self):
        return self._parent.target_r_var.get()

    @property
    def target_e(self):
        return self._parent.target_e_var.get()

    @property
    def position(self) -> tuple[float, float, float, float]:
        """
        Property for the current position of the system.

        Returns
        -------
        tuple[float, float, float, float, int]
            x, y, z, r, e positions.
        """

        t1, t2, z = self._system.get_all_pos()

        return self._system.polar_to_cartesian(t1, t2) + (z, self._system.m_end_rot.position)

    def move(self, *args: str,
             x: Optional[float] = None, y: Optional[float] = None, z: Optional[float] = None, r: Optional[float] = None, e: Optional[int] = None,
             duration: Optional[float] = None, timeout: float = None, epsilon: float = None):
        """
        Perform a movement to the target position.

        Parameters
        ----------
        *args: float
            Optional arguments to customize the movement.
                smooth: Literal['smooth']
                    Configure jog to be smooth.
        x: Optional[float]
            The x-coordinate to move to.
        y: Optional[float]
            The y-coordinate to move to.
        z: Optional[float]
            The z-coordinate to move to.
        r: Optional[float]
            The end effector rotation to move to.
        e: Optional[int]
            The end effector position to move to.
        duration: Optional[float]
            The duration of the movement.
        timeout: Optional[float]
            The amount of time allotted to the move before a timeout exception is raised.
        epsilon: Optional[float]
            The amount of error allowed before the move is considered complete.
        """

<<<<<<< HEAD
        if x is not None:
            self._parent.target_x_var.set(x)
        if y is not None:
            self._parent.target_y_var.set(y)
        if z is not None:
            self._parent.target_z_var.set(z)
        if r is not None:
            self._parent.target_r_var.set(r)
        if e is not None:
            self._parent.target_e_var.set(e)
=======
        self._parent.update_targets(
            x=_clamp(x, 0, 30),
            y=_clamp(y, -30, 30),
            z=_clamp(z, 0, 140),
            r=_clamp(r, -1.57, 1.57),
            e=_clamp(e, 0, 100)
        )
>>>>>>> 0a523629

        t1, t2 = self._system.cartesian_to_dual_polar(
            self._parent.target_x_var.get(), self._parent.target_y_var.get()
        )
        z = self._parent.target_z_var.get()
        r = self._parent.target_r_var.get()
        e = self._parent.target_e_var.get()

        if 'smooth' in args:
            assert duration is not None, 'Duration must be specified for smooth move.'
            assert duration > 0, 'Duration must be greater than 0.'

            assert timeout is not None, 'Timeout must be specified for smooth move.'
            assert timeout > 0, 'Timeout must be greater than 0.'

            assert epsilon is not None, 'Epsilon must be specified for smooth move.'
            assert epsilon > 0, 'Epsilon must be greater than 0.'

            self._system.smooth_move(
                duration, timeout, epsilon, t1=t1, t2=t2, z=z, r=r, e=e
            )
        else:
            self._system.jog(t1=t1, t2=t2, z=z, r=r, e=e)


class Widget(tk.Toplevel, ABC):
    """
    Abstract class for creating a widget.

    A widget is an independent graphical window wich
    is able to control the system through the provided
    API-like structures.

    You must implement the setup() method.

    The setup() method is called when the widget is
    opened.

    Attributes
    ----------
    control: Control
        The control object for the system.
    alive: bool
        Whether or not the widget is alive.
    """
    control: Control
    alive: bool = False

    def __init__(self, parent):
        self.control = Control(parent)

    def show(self):
        if not self.alive:
            super().__init__(self.control._parent)
            self.resizable(False, False)
            self.protocol('WM_DELETE_WINDOW', self.close)

            self.alive = True

            Thread(target=self.setup, daemon=True).start()

    def close(self):
        self.destroy()
        self.alive = False

    @abstractmethod
    def setup(self):
        pass<|MERGE_RESOLUTION|>--- conflicted
+++ resolved
@@ -71,7 +71,7 @@
         return self._system.polar_to_cartesian(t1, t2) + (z, self._system.m_end_rot.position)
 
     def move(self, *args: str,
-             x: Optional[float] = None, y: Optional[float] = None, z: Optional[float] = None, r: Optional[float] = None, e: Optional[int] = None,
+             x: Optional[float], y: Optional[float], z: Optional[float], r: Optional[float], e: Optional[int],
              duration: Optional[float] = None, timeout: float = None, epsilon: float = None):
         """
         Perform a movement to the target position.
@@ -100,18 +100,6 @@
             The amount of error allowed before the move is considered complete.
         """
 
-<<<<<<< HEAD
-        if x is not None:
-            self._parent.target_x_var.set(x)
-        if y is not None:
-            self._parent.target_y_var.set(y)
-        if z is not None:
-            self._parent.target_z_var.set(z)
-        if r is not None:
-            self._parent.target_r_var.set(r)
-        if e is not None:
-            self._parent.target_e_var.set(e)
-=======
         self._parent.update_targets(
             x=_clamp(x, 0, 30),
             y=_clamp(y, -30, 30),
@@ -119,7 +107,6 @@
             r=_clamp(r, -1.57, 1.57),
             e=_clamp(e, 0, 100)
         )
->>>>>>> 0a523629
 
         t1, t2 = self._system.cartesian_to_dual_polar(
             self._parent.target_x_var.get(), self._parent.target_y_var.get()
