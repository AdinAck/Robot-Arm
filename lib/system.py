import math
from serial.tools.list_ports import comports
from time import time, sleep
from typing import Optional, Callable

from hardware.FOCMCInterface import Motor, MotorException
from hardware.EndEffector import EndEffectorException
from hardware.FOCBLDCEndEffector import FOCBLDC as EndEffector

from lib.bezier import bezier


class System:
    """
    A System object, representing the robot arm and all it's components.

    Attributes
    ----------
    motors: dict[int, Motor]
        A dictionary of all the motor objects in the system.
    m_vertical: Motor
        Motor 1, the vertical translation motor.
    m_inner_rot: Motor
        Motor 2, the first rotation motor (theta1).
    m_outer_rot: Motor
        Motor 3, the second rotation motor (theta2).
    m_end_rot: Motor
        Motor 4, the end effector motor.
    """

    # Only one instance of System is intended to exist at a time.
    motors: dict[int, Motor] = {}
    l1: float = 15.5
    l2: float = 15.25
    minimum_radius: float = 10

    def __init__(self):
        """
        Initialize System object.

        Connect to all devices and configure motors.
        """
<<<<<<< HEAD
        self.end_effector = EndEffector('COM4')
        for d in comports():
            try:
                m = Motor(str(d.device))
                self.motors[m.m_id] = m
            except:
                pass
=======

        ports_used = []

        for d in comports():
            # if d.description == Motor.device_name:
            #     # attach motors
            #     m = Motor(str(d.device))
            #     try:
            #         self.motors[m.m_id] = m
            #     except MotorException:
            #         raise NotImplementedError('Unidentifiable motor.')
            # elif d.description == EndEffector.deviceName:
            #     # attach end effector
            #     self.end_effector = EndEffector(str(d.device))
            try:
                m = Motor(str(d.device))
                if 0 < m.m_id < 5:
                    self.motors[m.m_id] = m
                    ports_used.append(str(d.device))
            except MotorException:
                continue
        
        for d in comports():
            if str(d.device) not in ports_used:
                try:
                    self.end_effector = EndEffector(str(d.device))
                    break
                except EndEffectorException:
                    continue
>>>>>>> d247f8cd

        try:
            self.m_vertical = self.motors[1]
            self.m_inner_rot = self.motors[2]
            self.m_outer_rot = self.motors[3]
            self.m_end_rot = self.motors[4]
        except KeyError:
            raise NotImplementedError(
                'A serial connection could not be established with at least one motor. '
                + f'Detected motor(s): {[id for id in self.motors]}'
            )

        # All below should be somehow defined in a file or something
        # maybe defer to loadMotors?
        self.joints = {
            't1': self.m_inner_rot,
            't2': self.m_outer_rot,
            'z': self.m_vertical,
            'r': self.m_end_rot,
        }

        self.m_vertical.set_voltage_limit(12)
        self.m_vertical.set_PIDs('vel', 0.5, 20)
        self.m_vertical.set_PIDs('angle', 10)

        self.m_inner_rot.set_voltage_limit(12)
        # self.m_inner_rot.set_velocity_limit(4)
        self.m_inner_rot.set_PIDs('vel', 2, 20, R=200, F=0.01)
        self.m_inner_rot.set_PIDs('angle', 20, D=4, R=125, F=0.01)

        self.m_outer_rot.set_voltage_limit(12)
        # self.m_outer_rot.set_velocity_limit(4)
        self.m_outer_rot.set_PIDs('vel', 0.6, 20, F=0.01)
        self.m_outer_rot.set_PIDs('angle', 20, D=3, R=100, F=0.01)

        self.m_end_rot.set_voltage_limit(12)
        # self.m_end_rot.set_velocity_limit(12)

    def load_motors(self, onFail: Optional[Callable] = None):
        """
        Load motor calibration from disk.

        *This function will cause movement.

        Parameters
        ----------
        onFail: Optional[Callable]
            Callback for if files are not found or corrupted.
        """
        self.single_ended_home(self.m_vertical, 140/2, -4)
        self.end_effector.enable()
        self.auto_calibrate(
            self.end_effector.m, voltage=6, speed=3
        )

        try:
            with open('config/inner_rot', 'r') as f:
                self.absolute_home(
                    self.m_inner_rot, *(float(f.readline().strip())
                                        for _ in range(3))
                )

            with open('config/outer_rot', 'r') as f:
                self.absolute_home(
                    self.m_outer_rot, *(float(f.readline().strip())
                                        for _ in range(3))
                )

            with open('config/end_rot', 'r') as f:
                self.absolute_home(
                    self.m_end_rot, *(float(f.readline().strip())
                                      for _ in range(3))
                )
        except (FileNotFoundError, ValueError):
            if onFail is not None:
                onFail()
            else:
                raise NotImplementedError(
                    'Failed to load motor config from disk.')

    def motors_enabled(self, value: bool):
        """
        Helper function to enable or disable all motors.

        Parameters
        ----------
        value: bool
            Whether to enable or disable all motors.
        """
        f = Motor.enable if value else Motor.disable
        for motor in self.motors.values():
            f(motor)

    @staticmethod
    def auto_calibrate(
        motor: Motor, voltage: float = 3, speed: float = 1, zeroSpeed: float = 0.1
    ) -> tuple[float, float, float]:
        """
        For motors with limited range of motion, move the motor back and forth
        to detect the bounds and interpolate the center position.

        Parameters
        ----------
        motor: Motor
            The motor to calibrate.
        voltage: float
            The voltage to use for calibration.
        speed: float
            The speed to use for calibration.
        zeroSpeed: float
            The threshold speed to be considered zero.

        Returns
        -------
        tuple[float, float, float]
            The minimum, maximum, and center position of the motor.
        """
        try:
            low, high = 0, 0

            motor.set_voltage_limit(voltage)
            motor.set_control_mode('velocity')
            motor.move(-speed)
            motor.enable()

            sleep(1)

            while abs(motor.velocity) > zeroSpeed:
                sleep(0.1)

            motor.move(0)

            low = motor.position

            motor.move(speed)

            sleep(1)

            while abs(motor.velocity) > zeroSpeed:
                sleep(0.1)

            motor.move(0)

            high = motor.position

            motor.offset = (low + high) / 2
            motor.set_control_mode('angle')
            motor.move(0)

            return low, high, motor.offset
        except MotorException:
            raise NotImplementedError('Failed to calibrate motor.')

    @staticmethod
    def absolute_home(motor: Motor, low: float, high: float, center: float) -> None:
        """
        Determine the zero position of a motor with movement limited to less than 1 full rotation.

        Parameters
        ----------
        motor: Motor
            The motor whose zero position is to be determined.
        centerOffset: float
            The offset from the center of the motor to the zero position.

        Raises
        ------
        AssertionError
            If the given centerOffset is invalid.
        """
        try:
            p = motor.position
            if low <= p <= high:
                motor.offset = center
            elif p < low:
                motor.offset = center - 2 * math.pi
            else:
                motor.offset = center + 2 * math.pi

            motor.set_control_mode('angle')
            motor.move(0)
            motor.enable()

        except MotorException:
            raise NotImplementedError('Failed to home motor.')

    @staticmethod
    def single_ended_home(
        motor: Motor,
        centerOffset: float = 0,
        voltage: float = 3,
        zeroSpeed: float = 0.1,
        active: bool = True,
    ) -> float:
        """
        Determine the position of a motor with multi-rotation movement using one extreme.

        Parameters
        ----------
        motor: Motor
            The motor whose position is to be determined.
        centerOffset: float
            The offset from the center of the motor to the zero position.
        voltage: float
            The voltage to be set on the motor.
        speed: float
            The speed to be used during homing.
        zeroSpeed: float
            The threshold speed to determine no movement.
        """

        try:
            angle = 0

            motor.set_control_mode('torque')
            motor.move(voltage)
            motor.enable()

            sleep(1)

            while abs(motor.velocity) > zeroSpeed:
                sleep(0.1)

            motor.move(0)

            angle = motor.position

            if active:
                motor.offset = angle
                motor.set_control_mode('angle')
                motor.move(centerOffset)
            else:
                motor.disable()

            return angle
        except MotorException:
            raise NotImplementedError('Failed to home motor.')

    def polar_to_cartesian(self, t1: float, t2: float) -> tuple[float, float]:
        """
        Convert polar coordinates to cartesian.

        Parameters
        ----------
        t1: float
            The angle of the first motor.
        t2: float
            The angle of the second motor.

        Returns
        -------
        tuple[float, float]
            The cartesian coordinates of the end effector.
        """
        return self.l1 * math.cos(-t1) + self.l2 * math.cos(
            -t2 - t1
        ), self.l1 * math.sin(t1) + self.l2 * math.sin(t2 + t1)

    def cartesian_to_dual_polar(self, x: float, y: float):
        """
        Convert cartesian coordinates to cascaded polar coordinates.

        (x, y) -> (t1, t2)

        Parameters
        ----------
        x: float
            The x-coordinate of the end effector.
        y: float
            The y-coordinate of the end effector.

        Returns
        -------
        tuple[float, float]
            The angle of the first motor and the angle of the second motor.
        """
        r = abs(complex(x, y))
        a = math.atan2(y, x)

        if r <= self.minimum_radius:
            return self.cartesian_to_dual_polar(
                (self.minimum_radius + 0.1) * math.cos(a),
                (self.minimum_radius + 0.1) * math.sin(a),
            )
        elif r > self.l1 + self.l2:
            return a, 0

        # This section is adapted by Daniel from the original inverse kinematics math by Adin.
        # start
        acos_value = math.acos(
            (r ** 2 + self.l1 ** 2 - self.l2 ** 2) / (2 * self.l1 * r)
        )
        t2 = math.pi - math.acos(
            (self.l1 ** 2 + self.l2 ** 2 - r ** 2) / (2 * self.l1 * self.l2)
        )
        if y >= 0:
            acos_value = -acos_value
        else:
            t2 = -t2

        t1 = a + acos_value
        # end

        return t1, t2

    def get_all_pos(self):
        """
        Retrieve all motor positions.

        Returns
        -------
        Generator[float]
            A generator of all motor positions.
        """
        return (m.position for m in self.joints.values())

    def jog(self, t1: float, t2: float, r: float, z: float, e: Optional[int] = None):
        """
        Instruct the motors to move to the given position.
        This directly calls the Motor.move method, so no
        inverse kinematics are performed.

        The orientation of the end effector is relative
        to the world, not to the joint.

        Parameters
        ----------
        t1: float
            The angle of the first motor.
        t2: float
            The angle of the second motor.
        r: float
            The angle of the end effector.
        z: float (WIP)
            The position of the vertical motor.
            (rad right now, should be cm)
        e: Optional[int]
            Arbitrary value given to the installed end effector.
        """
        self.joints['t1'].move(t1)
        self.joints['r'].move(r - t1)

        self.joints['t2'].move(t2)
        self.joints['z'].move(z)

        if e is not None:
            self.end_effector.move(e)

    def smooth_move(self, duration: float, timeout: float = 1, epsilon: float = 0.1, **target) -> None:
        """
        Smoothly move the motors to a target position.

        This function is intended to be launched in a thread.

        Parameters
        ----------
        duration: Optional[float]
            The duration of the movement.
        timeout: Optional[float]
            The amount of time allotted to the move before a timeout exception is raised.
        epsilon: Optional[float]
            The amount of error allowed before the move is considered complete.
        **target: float
            The target position of the motors.
        """
        try:
            t1, t2, z, r = self.get_all_pos()

            start = {'t1': t1, 't2': t2, 'z': z, 'r': r + t1}

            self.jog(**start, e=target['e'])
            start_time = time()
            while (t := time() - start_time) < duration:
                self.jog(
                    **{
                        axis: bezier(
                            0,
                            start[axis],
                            duration / 2,
                            start[axis],
                            duration / 2,
                            target[axis],
                            duration,
                            target[axis],
                            t,
                        )
                        for axis in start
                    }
                )

            start_time = time()
            while time() - start_time < timeout:
                sleep(0.1)
                p1, p2, p3, p4 = self.get_all_pos()

                if (
                    abs(target['t1'] - p1) < epsilon
                    and abs(target['t2'] - p2) < epsilon
                    and abs(target['z'] - p3) < epsilon
                    and abs(target['r'] - p4 - p1) < epsilon
                ):
                    break
            else:
                raise NotImplementedError(
                    'Motors did not reach target position in the allotted time.'
                )

        except MotorException:
            raise NotImplementedError('Failed to smooth move.')<|MERGE_RESOLUTION|>--- conflicted
+++ resolved
@@ -40,15 +40,6 @@
 
         Connect to all devices and configure motors.
         """
-<<<<<<< HEAD
-        self.end_effector = EndEffector('COM4')
-        for d in comports():
-            try:
-                m = Motor(str(d.device))
-                self.motors[m.m_id] = m
-            except:
-                pass
-=======
 
         ports_used = []
 
@@ -78,7 +69,6 @@
                     break
                 except EndEffectorException:
                     continue
->>>>>>> d247f8cd
 
         try:
             self.m_vertical = self.motors[1]
@@ -105,17 +95,17 @@
         self.m_vertical.set_PIDs('angle', 10)
 
         self.m_inner_rot.set_voltage_limit(12)
-        # self.m_inner_rot.set_velocity_limit(4)
+        self.m_inner_rot.set_velocity_limit(4)
         self.m_inner_rot.set_PIDs('vel', 2, 20, R=200, F=0.01)
         self.m_inner_rot.set_PIDs('angle', 20, D=4, R=125, F=0.01)
 
         self.m_outer_rot.set_voltage_limit(12)
-        # self.m_outer_rot.set_velocity_limit(4)
+        self.m_outer_rot.set_velocity_limit(4)
         self.m_outer_rot.set_PIDs('vel', 0.6, 20, F=0.01)
         self.m_outer_rot.set_PIDs('angle', 20, D=3, R=100, F=0.01)
 
         self.m_end_rot.set_voltage_limit(12)
-        # self.m_end_rot.set_velocity_limit(12)
+        self.m_end_rot.set_velocity_limit(12)
 
     def load_motors(self, onFail: Optional[Callable] = None):
         """
