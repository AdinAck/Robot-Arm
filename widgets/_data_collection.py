--- conflicted
+++ resolved
@@ -136,21 +136,11 @@
             single_error = sum((t - r)**2 for t, r in zip(target, current))
             out = net.activate([countdown] + list(chain(target, current)))
             for motor, val in zip([self.control._system.m2, self.control._system.m3], (round(num, 1) for num in out)):
-<<<<<<< HEAD
                 motor.move(clamp(val, -2, 2))
             n_steps += 1
             total_error += single_error
         assert n_steps > 0, 'Cannot have 0 time steps'
         return -total_error / n_steps  # fitness
-=======
-                motor.move(val)
-
-            self.updateGraph(self.control._system.m2.position,
-                             self.control._system.m3.position)
-            error += single_error
-
-        return -error  # fitness
->>>>>>> 6d4db115
 
     def trainModel(self, *args, **kwargs):
         t = randint(-157, 157)/100
